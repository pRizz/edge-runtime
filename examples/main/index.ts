import { serve } from 'https://deno.land/std@0.131.0/http/server.ts';

console.log('main function started');

serve(async (req: Request) => {
	const url = new URL(req.url);
	const { pathname } = url;

	// handle health checks
	if (pathname === '/_internal/health') {
		return new Response(
			JSON.stringify({ 'message': 'ok' }),
			{ status: 200, headers: { 'Content-Type': 'application/json' } },
		);
	}

	const path_parts = pathname.split('/');
	const service_name = path_parts[1];

	if (!service_name || service_name === '') {
		const error = { msg: 'missing function name in request' };
		return new Response(
			JSON.stringify(error),
			{ status: 400, headers: { 'Content-Type': 'application/json' } },
		);
	}

	const servicePath = `./examples/${service_name}`;
	console.error(`serving the request with ${servicePath}`);

	const createWorker = async () => {
		const memoryLimitMb = 150;
		const workerTimeoutMs = 5 * 60 * 1000;
		const noModuleCache = false;
		// you can provide an import map inline
		// const inlineImportMap = {
		//   imports: {
		//     "std/": "https://deno.land/std@0.131.0/",
		//     "cors": "./examples/_shared/cors.ts"
		//   }
		// }
		// const importMapPath = `data:${encodeURIComponent(JSON.stringify(importMap))}?${encodeURIComponent('/home/deno/functions/test')}`;
		const importMapPath = null;
		const envVarsObj = Deno.env.toObject();
		const envVars = Object.keys(envVarsObj).map((k) => [k, envVarsObj[k]]);
		const forceCreate = false;
		const netAccessDisabled = false;

		// load source from an eszip
		// const maybeEszip = await Deno.readFile('./sample.eszip');
		// const maybeEntrypoint = 'file:///src/index.ts';
		// or load module source from an inline module
		// const maybeModuleCode = 'Deno.serve((req) => new Response("Hello from Module Code"));';
		//
		const cpuTimeSoftLimitMs = 50;
		const cpuTimeHardLimitMs = 100;

		return await EdgeRuntime.userWorkers.create({
			servicePath,
			memoryLimitMb,
			workerTimeoutMs,
			noModuleCache,
			importMapPath,
			envVars,
			forceCreate,
			netAccessDisabled,
<<<<<<< HEAD
			watch: true,
=======
			cpuTimeSoftLimitMs,
			cpuTimeHardLimitMs,
>>>>>>> dd689ad8
			// maybeEszip,
			// maybeEntrypoint,
			// maybeModuleCode,
		});
	};

	const callWorker = async () => {
		try {
			// If a worker for the given service path already exists,
			// it will be reused by default.
			// Update forceCreate option in createWorker to force create a new worker for each request.
			const worker = await createWorker();
			const controller = new AbortController();

			const signal = controller.signal;
			// Optional: abort the request after a timeout
			//setTimeout(() => controller.abort(), 2 * 60 * 1000);

			return await worker.fetch(req, { signal });
		} catch (e) {
			console.error(e);
			const error = { msg: e.toString() };
			return new Response(
				JSON.stringify(error),
				{ status: 500, headers: { 'Content-Type': 'application/json' } },
			);
		}
	};

	return callWorker();
});<|MERGE_RESOLUTION|>--- conflicted
+++ resolved
@@ -64,12 +64,8 @@
 			envVars,
 			forceCreate,
 			netAccessDisabled,
-<<<<<<< HEAD
-			watch: true,
-=======
 			cpuTimeSoftLimitMs,
 			cpuTimeHardLimitMs,
->>>>>>> dd689ad8
 			// maybeEszip,
 			// maybeEntrypoint,
 			// maybeModuleCode,
